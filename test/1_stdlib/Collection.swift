// RUN: %target-run-simple-swift --stdlib-unittest-in-process | tee %t.txt
// RUN: FileCheck %s < %t.txt
// note: remove the --stdlib-unittest-in-process once all the FileCheck tests
// have been converted to StdlibUnittest
// REQUIRES: executable_test

<<<<<<< HEAD
/// An *iterator* that adapts a *collection* `C` and any *sequence* of
/// its `Index` type to present the collection's elements in a
/// permuted order.
public struct PermutationGenerator<
  C: Collection, Indices: Sequence
  where
  C.Index == Indices.Iterator.Element
> : IteratorProtocol, Sequence {
  var seq : C
  var indices : Indices.Iterator

  /// The type of element returned by `next()`.
  public typealias Element = C.Iterator.Element

  /// Advance to the next element and return it, or `nil` if no next
  /// element exists.
  ///
  /// - Requires: No preceding call to `self.next()` has returned `nil`.
  public mutating func next() -> Element? {
    let result = indices.next()
    return result != nil ? seq[result!] : .None
  }

  /// Construct an *iterator* over a permutation of `elements` given
  /// by `indices`.
  ///
  /// - Requires: `elements[i]` is valid for every `i` in `indices`.
  public init(elements: C, indices: Indices) {
    self.seq = elements
    self.indices = indices.iterator()
  }
}

struct X : Collection {
  typealias Element = String.CharacterView.Iterator.Element
=======
import StdlibUnittest

var CollectionTests = TestSuite("CollectionTests")

struct X : CollectionType {
  typealias Element = String.CharacterView.Generator.Element
>>>>>>> d56b8ba4
  typealias Index = String.Index
  var msg: String

  init(_ msg: String) { self.msg = msg }
  var startIndex: Index {
    return msg.startIndex
  }
  var endIndex: Index {
    return msg.endIndex
  }
  subscript(i: Index) -> Element { return msg[i] }

  func iterator() -> CollectionDefaultIterator<X> {
    return CollectionDefaultIterator(self)
  }
}

var foobar = X("foobar")

// CHECK: foobar
for a in foobar {
  print(a, terminator: "")
}
print("")

// FIXME: separate r from the expression below pending
// <rdar://problem/15772601> Type checking failure
// CHECK: raboof
let i = foobar.indices
let r = i.lazy.reversed()
for a in PermutationGenerator(elements: foobar, indices: r) {
  
  print(a, terminator: "")
}
print("")

func isPalindrome0<
  S : Collection
  where
  S.Index : BidirectionalIndex,
  S.Iterator.Element : Equatable
>(seq: S) -> Bool {
  typealias Index = S.Index

  let a = seq.indices
  var i = seq.indices
  var ir = i.lazy.reversed()
  var b = ir.iterator()
  for i in a {
    if seq[i] != seq[b.next()!] {
      return false
    }
  }
  return true
}

// CHECK: false
print(isPalindrome0(X("GoHangaSalamiImaLasagneHoG")))
// CHECK: true
print(isPalindrome0(X("GoHangaSalamiimalaSagnaHoG")))

func isPalindrome1<
  S : Collection
  where
  S.Index : BidirectionalIndex,
  S.Iterator.Element : Equatable
>(seq: S) -> Bool {

  var a = PermutationGenerator(elements: seq, indices: seq.indices)
  var b = seq.lazy.reversed().iterator()
  for nextChar in a {
    if nextChar != b.next()! {
      return false
    }
  }
  return true
}

func isPalindrome1_5<
  S: Collection
  where
  S.Index: BidirectionalIndex,
  S.Iterator.Element == S.Iterator.Element,
  S.Iterator.Element: Equatable
>(seq: S) -> Bool {

  var b = seq.lazy.reversed().iterator()
  for nextChar in seq {
    if nextChar != b.next()! {
      return false
    }
  }
  return true
}

// CHECK: false
print(isPalindrome1(X("MADAMINEDENIMWILLIAM")))
// CHECK: true
print(isPalindrome1(X("MadamInEdEnImadaM")))

// CHECK: false
print(isPalindrome1_5(X("FleetoMeRemoteelF")))
// CHECK: true
print(isPalindrome1_5(X("FleetoMeReMoteelF")))

// Finally, one that actually uses indexing to do half as much work.
// BidirectionalIndex traversal finally pays off!
func isPalindrome2<
  S: Collection
  where
  S.Index : BidirectionalIndex,
  S.Iterator.Element: Equatable
>(seq: S) -> Bool {

  var b = seq.startIndex, e = seq.endIndex

  while (b != e) {
    e = e.predecessor()
    if (b == e) {
      break
    }
    if seq[b] != seq[e] {
      return false
    }
    b = b.successor()
  }
  return true
}

// Test even length
// CHECK: false
print(isPalindrome2(X("ZerimarRamireZ")))
// CHECK: true
print(isPalindrome2(X("ZerimaRRamireZ")))

// Test odd length
// CHECK: false
print(isPalindrome2(X("ZerimarORamireZ")))
// CHECK: true
print(isPalindrome2(X("Zerimar-O-ramireZ")))

func isPalindrome4<
  S: Collection
  where
  S.Index : BidirectionalIndex,
  S.Iterator.Element : Equatable
>(seq: S) -> Bool {
  typealias Index = S.Index

  var a = PermutationGenerator(elements: seq, indices: seq.indices)
  // FIXME: separate ri from the expression below pending
  // <rdar://problem/15772601> Type checking failure
  var i = seq.indices
  let ri = i.lazy.reversed()
  var b = PermutationGenerator(elements: seq, indices: ri)
  for nextChar in a {
    if nextChar != b.next()! {
      return false
    }
  }
  return true
}

// Can't put these literals into string interpolations pending
// <rdar://problem/16401145> hella-slow compilation
let array = [1, 2, 3, 4]
let dict = [0:0, 1:1, 2:2, 3:3, 4:4]

func testLength() {
  // CHECK: testing length
  print("testing length")
  // CHECK-NEXT: random access: 4
  print("random access: \(array.length)")
  // CHECK-NEXT: bidirectional: 5
  print("bidirectional: \(dict.length)")
}
testLength()

struct SequenceOnly<T : Sequence> : Sequence {
  var base: T
  func iterator() -> T.Iterator { return base.iterator() }
}

func testUnderestimatedLength() {
  // CHECK: testing underestimatedLength
  print("testing underestimatedLength")
  // CHECK-NEXT: random access: 4
  print("random access: \(array.underestimatedLength)")
  // CHECK-NEXT: bidirectional: 5
  print("bidirectional: \(dict.underestimatedLength)")
  // CHECK-NEXT: Sequence only: 0
  let s = SequenceOnly(base: array)
  print("Sequence only: \(s.underestimatedLength)")
}
testUnderestimatedLength()

func testIsEmptyFirstLast() {
  // CHECK: testing isEmpty
  print("testing isEmpty")
  // CHECK-NEXT: true
  print((10..<10).isEmpty)
  // CHECK-NEXT: false
  print((10...10).isEmpty)
  // CHECK-NEXT: 10
  print((10..<100).first)
  // CHECK-NEXT: 99
  print((10..<100).last)
}
testIsEmptyFirstLast()

/// A `CollectionType` that vends just the default implementations for
/// `CollectionType` methods.
struct CollectionOnly<T: CollectionType> : CollectionType {
  var base: T

  var startIndex: T.Index {
    return base.startIndex
  }

  var endIndex: T.Index {
    return base.endIndex
  }

  func generate() -> T.Generator {
    return base.generate()
  }

  subscript(position: T.Index) -> T.Generator.Element {
    return base[position]
  }
}

// CHECK: all done.
print("all done.")

CollectionTests.test("first/performance") {
  // accessing `first` should not perform duplicate work on lazy collections
  var log: [Int] = []
  let col_ = (0..<10).lazy.filter({ log.append($0); return (2..<8).contains($0) })
  let col = CollectionOnly(base: col_)
  expectEqual(2, col.first)
  expectEqual([0, 1, 2], log)
}

runAllTests()<|MERGE_RESOLUTION|>--- conflicted
+++ resolved
@@ -4,7 +4,10 @@
 // have been converted to StdlibUnittest
 // REQUIRES: executable_test
 
-<<<<<<< HEAD
+import StdlibUnittest
+
+var CollectionTests = TestSuite("CollectionTests")
+
 /// An *iterator* that adapts a *collection* `C` and any *sequence* of
 /// its `Index` type to present the collection's elements in a
 /// permuted order.
@@ -40,14 +43,6 @@
 
 struct X : Collection {
   typealias Element = String.CharacterView.Iterator.Element
-=======
-import StdlibUnittest
-
-var CollectionTests = TestSuite("CollectionTests")
-
-struct X : CollectionType {
-  typealias Element = String.CharacterView.Generator.Element
->>>>>>> d56b8ba4
   typealias Index = String.Index
   var msg: String
 
@@ -258,9 +253,9 @@
 }
 testIsEmptyFirstLast()
 
-/// A `CollectionType` that vends just the default implementations for
+/// A `Collection` that vends just the default implementations for
 /// `CollectionType` methods.
-struct CollectionOnly<T: CollectionType> : CollectionType {
+struct CollectionOnly<T: Collection> : Collection {
   var base: T
 
   var startIndex: T.Index {
@@ -271,11 +266,11 @@
     return base.endIndex
   }
 
-  func generate() -> T.Generator {
-    return base.generate()
-  }
-
-  subscript(position: T.Index) -> T.Generator.Element {
+  func iterator() -> T.Iterator {
+    return base.iterator()
+  }
+
+  subscript(position: T.Index) -> T.Iterator.Element {
     return base[position]
   }
 }
